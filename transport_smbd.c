// SPDX-License-Identifier: GPL-2.0-or-later
/*
 *   Copyright (C) 2017, Microsoft Corporation.
 *   Copyright (C) 2018, LG Electronics.
 *
 *   Author(s): Long Li <longli@microsoft.com>,
 *		Hyunchul Lee <hyc.lee@gmail.com>
 *
 *   This program is free software;  you can redistribute it and/or modify
 *   it under the terms of the GNU General Public License as published by
 *   the Free Software Foundation; either version 2 of the License, or
 *   (at your option) any later version.
 *
 *   This program is distributed in the hope that it will be useful,
 *   but WITHOUT ANY WARRANTY;  without even the implied warranty of
 *   MERCHANTABILITY or FITNESS FOR A PARTICULAR PURPOSE.  See
 *   the GNU General Public License for more details.
 */

#include <linux/kthread.h>
#include <linux/rwlock.h>
#include <linux/list.h>
#include <linux/mempool.h>
#include <linux/scatterlist.h>
#include <rdma/ib_verbs.h>
#include <rdma/rdma_cm.h>
#include <rdma/rw.h>

#include "glob.h"
#include "connection.h"
#include "smb_common.h"
#include "buffer_pool.h"
#include "transport_smbd.h"

#define SMBD_PORT	5445

#define SMBD_VERSION_LE		cpu_to_le16(0x0100)

#define SMBD_MAX_RW_SIZE		(1 << 20)

/* SMBD negotiation timeout in seconds */
#define SMBD_NEGOTIATE_TIMEOUT		120

#define SMBDIRECT_MAX_SGE		4

/*
 * Default maximum number of RDMA read/write outstanding on this connection
 * This value is possibly decreased during QP creation on hardware limit
 */
#define SMBD_CM_RESPONDER_RESOURCES	32

/* Maximum number of retries on data transfer operations */
#define SMBD_CM_RETRY			6
/* No need to retry on Receiver Not Ready since SMBD manages credits */
#define SMBD_CM_RNR_RETRY		0

/*
 * User configurable initial values per SMBD transport connection
 * as defined in [MS-SMBD] 3.1.1.1
 * Those may change after a SMBD negotiation
 */
/* The local peer's maximum number of credits to grant to the peer */
static int smbd_receive_credit_max = 255;

/* The remote peer's credit request of local peer */
static int smbd_send_credit_target = 255;

/* The maximum single message size can be sent to remote peer */
static int smbd_max_send_size = 1364;

/*  The maximum fragmented upper-layer payload receive size supported */
static int smbd_max_fragmented_recv_size = 1024 * 1024;

/*  The maximum single-message size which can be received */
static int smbd_max_receive_size = 8192;

<<<<<<< HEAD
/*
 * User configurable initial values for RDMA transport
 * The actual values used may be lower and are limited to hardware capabilities
 */
/* Default maximum number of SGEs in a RDMA write/read */
static int smbd_max_frmr_depth = 2048;

static struct smbd_listener {
=======
struct smbd_listener {
>>>>>>> 1a6c5b58
	struct rdma_cm_id	*cm_id;
} smbd_listener;

enum smbd_status {
	SMBD_CS_NEW = 0,
	SMBD_CS_CLIENT_ACCEPTED,
	SMBD_CS_NEGOTIATED,
	SMBD_CS_CONNECTED,
	SMBD_CS_DISCONNECTING,
	SMBD_CS_DISCONNECTED,
};

struct smbd_transport {
	struct cifsd_transport	transport;

	enum smbd_status	status;
	bool			full_packet_received;
	wait_queue_head_t	wait_status;

	struct rdma_cm_id	*cm_id;
	struct ib_cq		*send_cq;
	struct ib_cq		*recv_cq;
	struct ib_pd		*pd;
	struct ib_qp		*qp;
	int			max_send_size;
	int			max_recv_size;
	int			max_fragmented_send_size;
	int			max_fragmented_recv_size;

	int			recv_credit_max;
	int			recv_credit_target;
	atomic_t		recv_credits;
	int			send_credit_target;
	atomic_t		send_credits;
	spinlock_t		lock_new_recv_credits;
	int			new_recv_credits;

	wait_queue_head_t	wait_send_queue;

	mempool_t		*sendmsg_mempool;
	struct kmem_cache	*sendmsg_cache;
	mempool_t		*recvmsg_mempool;
	struct kmem_cache	*recvmsg_cache;

	spinlock_t		recvmsg_queue_lock;
	struct list_head	recvmsg_queue;
	int			count_recvmsg_queue;

	spinlock_t		reassembly_queue_lock;
	struct list_head	reassembly_queue;
	int			reassembly_data_length;
	int			reassembly_queue_length;
	int			first_entry_offset;
	wait_queue_head_t	wait_reassembly_queue;

	spinlock_t		empty_recvmsg_queue_lock;
	struct list_head	empty_recvmsg_queue;
	int			count_empty_recvmsg_queue;

	wait_queue_head_t	wait_smbd_send_pending;
	int			smbd_send_pending;
	wait_queue_head_t	wait_send_payload_pending;
	atomic_t		send_payload_pending;
	wait_queue_head_t	wait_send_pending;
	atomic_t		send_pending;

	struct workqueue_struct	*workqueue;
	struct work_struct	post_recv_credits_work;
	struct work_struct	send_immediate_work;
	struct work_struct	disconnect_work;
};

#define CIFSD_TRANS(t)	((struct cifsd_transport *)&((t)->transport))
#define SMBD_TRANS(t)	((struct smbd_transport *)container_of(t, \
				struct smbd_transport, transport))

enum {
	SMBD_MSG_NEGOTIATE_REQ = 0,
	SMBD_MSG_DATA_TRANSFER
};

static struct cifsd_transport_ops cifsd_smbd_transport_ops;

struct smbd_sendmsg {
	struct smbd_transport	*transport;
	int			num_sge;
	struct ib_sge		sge[SMBDIRECT_MAX_SGE];
	struct ib_cqe		cqe;
	u8			packet[];
};

struct smbd_recvmsg {
	struct smbd_transport	*transport;
	struct list_head	list;
	int			type;
	struct ib_sge		sge;
	struct ib_cqe		cqe;
	bool			first_segment;
	u8			packet[];
};

static void smbd_destroy_pools(struct smbd_transport *transport);
static void smbd_post_recv_credits(struct work_struct *work);
static int smbd_post_send_data(struct smbd_transport *t, struct kvec *iov,
			int nvecs, int remaining_data_length);

static inline void *smbd_recvmsg_payload(struct smbd_recvmsg *recvmsg)
{
	return (void *)recvmsg->packet;
}

static struct smbd_recvmsg *get_free_recvmsg(struct smbd_transport *t)
{
	struct smbd_recvmsg *recvmsg = NULL;
	unsigned long flags;

	spin_lock_irqsave(&t->recvmsg_queue_lock, flags);
	if (!list_empty(&t->recvmsg_queue)) {
		recvmsg = list_first_entry(&t->recvmsg_queue,
				struct smbd_recvmsg, list);
		list_del(&recvmsg->list);
		t->count_recvmsg_queue--;
		spin_unlock_irqrestore(&t->recvmsg_queue_lock, flags);
		return recvmsg;
	} else {
		spin_unlock_irqrestore(&t->recvmsg_queue_lock, flags);
		return NULL;
	}
}

static void put_recvmsg(struct smbd_transport *t,
				struct smbd_recvmsg *recvmsg)
{
	unsigned long flags;

	ib_dma_unmap_single(t->cm_id->device, recvmsg->sge.addr,
			recvmsg->sge.length, DMA_FROM_DEVICE);

	spin_lock_irqsave(&t->recvmsg_queue_lock, flags);
	list_add(&recvmsg->list, &t->recvmsg_queue);
	t->count_recvmsg_queue++;
	spin_unlock_irqrestore(&t->recvmsg_queue_lock, flags);

	if (t->status == SMBD_CS_CONNECTED)
		queue_work(t->workqueue, &t->post_recv_credits_work);
}

static struct smbd_recvmsg *get_empty_recvmsg(struct smbd_transport *t)
{
	struct smbd_recvmsg *recvmsg = NULL;
	unsigned long flags;

	spin_lock_irqsave(&t->empty_recvmsg_queue_lock, flags);
	if (!list_empty(&t->empty_recvmsg_queue)) {
		recvmsg = list_first_entry(
			&t->empty_recvmsg_queue,
			struct smbd_recvmsg, list);
		list_del(&recvmsg->list);
		t->count_empty_recvmsg_queue--;
	}
	spin_unlock_irqrestore(&t->empty_recvmsg_queue_lock, flags);

	return recvmsg;
}

static void __put_empty_recvmsg(struct smbd_transport *t,
			struct smbd_recvmsg *recvmsg)
{
	ib_dma_unmap_single(t->cm_id->device, recvmsg->sge.addr,
			recvmsg->sge.length, DMA_FROM_DEVICE);

	spin_lock(&t->empty_recvmsg_queue_lock);
	list_add_tail(&recvmsg->list, &t->empty_recvmsg_queue);
	t->count_empty_recvmsg_queue++;
	spin_unlock(&t->empty_recvmsg_queue_lock);
}

static void put_empty_recvmsg(struct smbd_transport *t,
			struct smbd_recvmsg *recvmsg)
{
	__put_empty_recvmsg(t, recvmsg);
	if (t->status == SMBD_CS_CONNECTED)
		queue_work(t->workqueue, &t->post_recv_credits_work);
}

static void enqueue_reassembly(struct smbd_transport *t,
					struct smbd_recvmsg *recvmsg,
					int data_length)
{
	spin_lock(&t->reassembly_queue_lock);
	list_add_tail(&recvmsg->list, &t->reassembly_queue);
	t->reassembly_queue_length++;
	/*
	 * Make sure reassembly_data_length is updated after list and
	 * reassembly_queue_length are updated. On the dequeue side
	 * reassembly_data_length is checked without a lock to determine
	 * if reassembly_queue_length and list is up to date
	 */
	virt_wmb();
	t->reassembly_data_length += data_length;
	spin_unlock(&t->reassembly_queue_lock);

}

static struct smbd_recvmsg *get_first_reassembly(
				struct smbd_transport *t)
{
	if (!list_empty(&t->reassembly_queue))
		return list_first_entry(&t->reassembly_queue,
				struct smbd_recvmsg, list);
	else
		return NULL;
}

static void smbd_disconnect_rdma_work(struct work_struct *work)
{
	struct smbd_transport *t =
		container_of(work, struct smbd_transport, disconnect_work);

	if (t->status >= SMBD_CS_CLIENT_ACCEPTED
			&& t->status <= SMBD_CS_CONNECTED) {
		t->status = SMBD_CS_DISCONNECTING;
		rdma_disconnect(t->cm_id);
	}
}

static void smbd_disconnect_rdma_connection(struct smbd_transport *t)
{
	queue_work(t->workqueue, &t->disconnect_work);
}

static void smbd_send_immediate_work(struct work_struct *work)
{
	struct smbd_transport *t = container_of(work, struct smbd_transport,
					send_immediate_work);

	if (t->status != SMBD_CS_CONNECTED)
		return;

	cifsd_debug("send an empty message\n");
	smbd_post_send_data(t, NULL, 0, 0);
}

static struct smbd_transport *alloc_transport(struct rdma_cm_id *cm_id)
{
	struct smbd_transport *t;
	struct cifsd_conn *conn;
	char name[80];

	t = kzalloc(sizeof(*t), GFP_KERNEL);
	if (!t)
		return NULL;

	t->cm_id = cm_id;
	cm_id->context = t;

	init_waitqueue_head(&t->wait_status);

	spin_lock_init(&t->recvmsg_queue_lock);
	INIT_LIST_HEAD(&t->recvmsg_queue);
	t->count_recvmsg_queue = 0;

	spin_lock_init(&t->reassembly_queue_lock);
	INIT_LIST_HEAD(&t->reassembly_queue);
	t->reassembly_data_length = 0;
	t->reassembly_queue_length = 0;
	init_waitqueue_head(&t->wait_reassembly_queue);
	init_waitqueue_head(&t->wait_send_queue);

	spin_lock_init(&t->empty_recvmsg_queue_lock);
	INIT_LIST_HEAD(&t->empty_recvmsg_queue);
	t->count_empty_recvmsg_queue = 0;

	init_waitqueue_head(&t->wait_smbd_send_pending);
	t->smbd_send_pending = 0;

	init_waitqueue_head(&t->wait_send_payload_pending);
	atomic_set(&t->send_payload_pending, 0);
	init_waitqueue_head(&t->wait_send_pending);
	atomic_set(&t->send_pending, 0);

	spin_lock_init(&t->lock_new_recv_credits);

	INIT_WORK(&t->post_recv_credits_work, smbd_post_recv_credits);
	INIT_WORK(&t->send_immediate_work, smbd_send_immediate_work);
	INIT_WORK(&t->disconnect_work, smbd_disconnect_rdma_work);

	snprintf(name, sizeof(name), "smbd_%p", t);
	t->workqueue = create_workqueue(name);
	if (!t->workqueue)
		goto err;

	conn = cifsd_conn_alloc();
	if (!conn)
		goto err;
	conn->transport = CIFSD_TRANS(t);
	CIFSD_TRANS(t)->conn = conn;
	CIFSD_TRANS(t)->ops = &cifsd_smbd_transport_ops;
	return t;
err:
	if (t->workqueue)
		destroy_workqueue(t->workqueue);
	kfree(t);
	return NULL;
}

static void free_transport(struct smbd_transport *t)
{
	struct smbd_recvmsg *recvmsg;
	unsigned long flags;

	if (t->qp) {
		ib_drain_qp(t->qp);
		ib_destroy_qp(t->qp);
	}

	wake_up_interruptible(&t->wait_send_queue);

	cifsd_debug("wait for all send to finish\n");
	wait_event(t->wait_smbd_send_pending, t->smbd_send_pending == 0);

	cifsd_debug("wait for all send posted to IB to finish\n");
	wait_event(t->wait_send_payload_pending,
		atomic_read(&t->send_payload_pending) == 0);
	wait_event(t->wait_send_pending,
		atomic_read(&t->send_pending) == 0);

	cifsd_debug("drain the reassembly queue\n");
	do {
		spin_lock_irqsave(&t->reassembly_queue_lock, flags);
		recvmsg = get_first_reassembly(t);
		if (recvmsg) {
			list_del(&recvmsg->list);
			spin_unlock_irqrestore(
				&t->reassembly_queue_lock, flags);
			put_recvmsg(t, recvmsg);
		} else
			spin_unlock_irqrestore(&t->reassembly_queue_lock,
					flags);
	} while (recvmsg);
	t->reassembly_data_length = 0;

	if (t->send_cq)
		ib_free_cq(t->send_cq);
	if (t->recv_cq)
		ib_free_cq(t->recv_cq);
	if (t->pd)
		ib_dealloc_pd(t->pd);
	if (t->cm_id)
		rdma_destroy_id(t->cm_id);

	destroy_workqueue(t->workqueue);
	smbd_destroy_pools(t);
	cifsd_conn_free(CIFSD_TRANS(t)->conn);
	kfree(t);
}

static struct smbd_sendmsg *smbd_alloc_sendmsg(struct smbd_transport *t)
{
	struct smbd_sendmsg *sendmsg;

	sendmsg = mempool_alloc(t->sendmsg_mempool, GFP_KERNEL);
	if (!sendmsg)
		return ERR_PTR(-ENOMEM);
	sendmsg->transport = t;
	return sendmsg;
}

static void smbd_free_sendmsg(struct smbd_transport *t,
			struct smbd_sendmsg *sendmsg)
{
	mempool_free(sendmsg, t->sendmsg_mempool);
}

static int smbd_check_recvmsg(struct smbd_recvmsg *recvmsg)
{
	switch (recvmsg->type) {
	case SMBD_MSG_DATA_TRANSFER: {
		struct smbd_data_transfer *req =
				(struct smbd_data_transfer *) recvmsg->packet;
		struct smb2_hdr *hdr = (struct smb2_hdr *) (recvmsg->packet
				+ le32_to_cpu(req->data_offset) - 4);
		cifsd_debug("CreditGranted: %u, CreditRequested: %u, "
				"DataLength: %u, RemaingDataLength: %u, "
				"SMB: %x, Command: %u\n",
				le16_to_cpu(req->credits_granted),
				le16_to_cpu(req->credits_requested),
				req->data_length, req->remaining_data_length,
				hdr->ProtocolId, hdr->Command);
		break;
	}
	case SMBD_MSG_NEGOTIATE_REQ: {
		struct smbd_negotiate_req *req =
				(struct smbd_negotiate_req *)recvmsg->packet;
		cifsd_debug("MinVersion: %u, MaxVersion: %u, "
			"CreditRequested: %u, MaxSendSize: %u, "
			"MaxRecvSize: %u, MaxFragmentedSize: %u\n",
			le16_to_cpu(req->min_version),
			le16_to_cpu(req->max_version),
			le16_to_cpu(req->credits_requested),
			le32_to_cpu(req->preferred_send_size),
			le32_to_cpu(req->max_receive_size),
			le32_to_cpu(req->max_fragmented_size));
		if (le16_to_cpu(req->min_version) > 0x0100 ||
				le16_to_cpu(req->max_version) < 0x0100)
			return -ENOTSUPP;
		if (le16_to_cpu(req->credits_requested) <= 0 ||
				le32_to_cpu(req->max_receive_size) <= 128 ||
				le32_to_cpu(req->max_fragmented_size) <=
					128*1024)
			return -ECONNABORTED;

		break;
	}
	default:
		return -EINVAL;
	}
	return 0;
}

static void recv_done(struct ib_cq *cq, struct ib_wc *wc)
{
	struct smbd_recvmsg *recvmsg;
	struct smbd_transport *t;

	recvmsg = container_of(wc->wr_cqe, struct smbd_recvmsg, cqe);
	t = recvmsg->transport;

	if (wc->status != IB_WC_SUCCESS || wc->opcode != IB_WC_RECV) {
		cifsd_err("Recv error. status='%s (%d)' opcode=%d\n",
			ib_wc_status_msg(wc->status), wc->status,
			wc->opcode);
		smbd_disconnect_rdma_connection(t);
		__put_empty_recvmsg(t, recvmsg);
		return;
	}

	cifsd_debug("Recv completed. status='%s (%d)', opcode=%d\n",
			ib_wc_status_msg(wc->status), wc->status,
			wc->opcode);

	ib_dma_sync_single_for_cpu(wc->qp->device, recvmsg->sge.addr,
			recvmsg->sge.length, DMA_FROM_DEVICE);

	switch (recvmsg->type) {
	case SMBD_MSG_NEGOTIATE_REQ:
		t->status = SMBD_CS_NEGOTIATED;
		t->full_packet_received = true;
		wake_up_interruptible(&t->wait_status);
		break;
	case SMBD_MSG_DATA_TRANSFER: {
		struct smbd_data_transfer *data_transfer =
			(struct smbd_data_transfer *)recvmsg->packet;
		int data_length = le32_to_cpu(data_transfer->data_length);

		if (data_length) {
			if (t->full_packet_received)
				recvmsg->first_segment = true;

			if (le32_to_cpu(data_transfer->remaining_data_length))
				t->full_packet_received = false;
			else
				t->full_packet_received = true;

			enqueue_reassembly(t, recvmsg, data_length);
			wake_up_interruptible(&t->wait_reassembly_queue);
		} else
			put_empty_recvmsg(t, recvmsg);

		atomic_dec(&t->recv_credits);
		t->recv_credit_target =
				le16_to_cpu(data_transfer->credits_requested);
		atomic_add(le16_to_cpu(data_transfer->credits_granted),
				&t->send_credits);

		if (le16_to_cpu(data_transfer->flags) &
				SMB_DIRECT_RESPONSE_REQUESTED)
			queue_work(t->workqueue, &t->send_immediate_work);

		if (atomic_read(&t->send_credits) > 0)
			wake_up_interruptible(&t->wait_send_queue);
		break;
	}
	default:
		break;
	}
}

static int smbd_post_recv(struct smbd_transport *t,
			struct smbd_recvmsg *recvmsg)
{
	struct ib_recv_wr wr;
	int ret;

	recvmsg->sge.addr = ib_dma_map_single(t->cm_id->device,
			recvmsg->packet, t->max_recv_size,
			DMA_FROM_DEVICE);
	if (ib_dma_mapping_error(t->cm_id->device, recvmsg->sge.addr))
		return -EIO;
	recvmsg->sge.length = t->max_recv_size;
	recvmsg->sge.lkey = t->pd->local_dma_lkey;
	recvmsg->cqe.done = recv_done;

	wr.wr_cqe = &recvmsg->cqe;
	wr.next = NULL;
	wr.sg_list = &recvmsg->sge;
	wr.num_sge = 1;

	ret = ib_post_recv(t->qp, &wr, NULL);
	if (ret) {
		cifsd_err("Can't post recv: %d\n", ret);
		ib_dma_unmap_single(t->cm_id->device,
			recvmsg->sge.addr, recvmsg->sge.length,
			DMA_FROM_DEVICE);
		smbd_disconnect_rdma_connection(t);
		return ret;
	}
	return ret;
}

static int smbd_read(struct cifsd_transport *t, char *buf, unsigned int size)
{
	struct smbd_recvmsg *recvmsg;
	struct smbd_data_transfer *data_transfer;
	int to_copy, to_read, data_read, offset;
	u32 data_length, remaining_data_length, data_offset;
	int rc;
	struct smbd_transport *st = SMBD_TRANS(t);

again:
	if (st->status != SMBD_CS_CONNECTED) {
		cifsd_err("disconnected\n");
		return -ENOTCONN;
	}

	/*
	 * No need to hold the reassembly queue lock all the time as we are
	 * the only one reading from the front of the queue. The transport
	 * may add more entries to the back of the queue at the same time
	 */
	cifsd_debug("size=%d st->reassembly_data_length=%d\n", size,
		st->reassembly_data_length);
	if (st->reassembly_data_length >= size) {
		int queue_length;
		int queue_removed = 0;

		/*
		 * Need to make sure reassembly_data_length is read before
		 * reading reassembly_queue_length and calling
		 * get_first_reassembly. This call is lock free
		 * as we never read at the end of the queue which are being
		 * updated in SOFTIRQ as more data is received
		 */
		virt_rmb();
		queue_length = st->reassembly_queue_length;
		data_read = 0;
		to_read = size;
		offset = st->first_entry_offset;
		while (data_read < size) {
			recvmsg = get_first_reassembly(st);
			data_transfer = smbd_recvmsg_payload(recvmsg);
			data_length = le32_to_cpu(data_transfer->data_length);
			remaining_data_length =
				le32_to_cpu(
					data_transfer->remaining_data_length);
			data_offset = le32_to_cpu(data_transfer->data_offset);

			/*
			 * The upper layer expects RFC1002 length at the
			 * beginning of the payload. Return it to indicate
			 * the total length of the packet. This minimize the
			 * change to upper layer packet processing logic. This
			 * will be eventually remove when an intermediate
			 * transport layer is added
			 */
			if (recvmsg->first_segment && size == 4) {
				unsigned int rfc1002_len =
					data_length + remaining_data_length;
				*((__be32 *)buf) = cpu_to_be32(rfc1002_len);
				data_read = 4;
				recvmsg->first_segment = false;
				cifsd_debug("returning rfc1002 length %d\n",
					rfc1002_len);
				goto read_rfc1002_done;
			}

			to_copy = min_t(int, data_length - offset, to_read);
			memcpy(
				buf + data_read,
				(char *)data_transfer + data_offset + offset,
				to_copy);

			/* move on to the next buffer? */
			if (to_copy == data_length - offset) {
				queue_length--;
				/*
				 * No need to lock if we are not at the
				 * end of the queue
				 */
				if (queue_length)
					list_del(&recvmsg->list);
				else {
					spin_lock_irq(
						&st->reassembly_queue_lock);
					list_del(&recvmsg->list);
					spin_unlock_irq(
						&st->reassembly_queue_lock);
				}
				queue_removed++;
				put_recvmsg(st, recvmsg);
				offset = 0;
			} else
				offset += to_copy;

			to_read -= to_copy;
			data_read += to_copy;

			cifsd_debug("_get_first_reassembly memcpy %d bytes "
				"data_transfer_length-offset=%d after that "
				"to_read=%d data_read=%d offset=%d\n",
				to_copy, data_length - offset,
				to_read, data_read, offset);
		}

		spin_lock_irq(&st->reassembly_queue_lock);
		st->reassembly_data_length -= data_read;
		st->reassembly_queue_length -= queue_removed;
		spin_unlock_irq(&st->reassembly_queue_lock);

		st->first_entry_offset = offset;
		cifsd_debug("returning to thread data_read=%d "
			"reassembly_data_length=%d first_entry_offset=%d\n",
			data_read, st->reassembly_data_length,
			st->first_entry_offset);
read_rfc1002_done:
		return data_read;
	}

	cifsd_debug("wait_event on more data\n");
	rc = wait_event_interruptible(
		st->wait_reassembly_queue,
		st->reassembly_data_length >= size ||
		st->status != SMBD_CS_CONNECTED);
	if (rc)
		return -EINTR;

	goto again;
}

static void smbd_post_recv_credits(struct work_struct *work)
{
	struct smbd_transport *t = container_of(work, struct smbd_transport,
					post_recv_credits_work);
	struct smbd_recvmsg *recvmsg;
	int credits;
	int ret;
	int use_free = 1;

	credits = 0;
	if (t->recv_credit_target > atomic_read(&t->recv_credits)) {
		while (true) {
			if (use_free)
				recvmsg = get_free_recvmsg(t);
			else
				recvmsg = get_empty_recvmsg(t);
			if (!recvmsg) {
				if (use_free) {
					use_free = 0;
					continue;
				} else
					break;
			}

			recvmsg->type = SMBD_MSG_DATA_TRANSFER;
			recvmsg->first_segment = false;

			ret = smbd_post_recv(t, recvmsg);
			if (ret) {
				cifsd_err("Can't post recv: %d\n", ret);
				put_recvmsg(t, recvmsg);
				break;
			}
			credits++;
		}
	}

	spin_lock(&t->lock_new_recv_credits);
	t->new_recv_credits += credits;
	spin_unlock(&t->lock_new_recv_credits);

	atomic_add(credits, &t->recv_credits);

	if (credits)
		queue_work(t->workqueue, &t->send_immediate_work);
}

static void send_done(struct ib_cq *cq, struct ib_wc *wc)
{
	struct smbd_sendmsg *sendmsg;
	struct smbd_transport *t;
	int i;

	sendmsg = container_of(wc->wr_cqe, struct smbd_sendmsg, cqe);
	t = sendmsg->transport;

	cifsd_debug("Send completed. status='%s (%d)', opcode=%d\n",
			ib_wc_status_msg(wc->status), wc->status,
			wc->opcode);

	if (wc->status != IB_WC_SUCCESS || wc->opcode != IB_WC_SEND) {
		cifsd_err("Send error. status='%s (%d)', opcode=%d\n",
			ib_wc_status_msg(wc->status), wc->status,
			wc->opcode);
		smbd_disconnect_rdma_connection(t);
	}

	for (i = 0; i < sendmsg->num_sge; i++)
		ib_dma_unmap_single(t->cm_id->device,
				sendmsg->sge[0].addr, sendmsg->sge[0].length,
				DMA_TO_DEVICE);

	if (sendmsg->num_sge > 1) {
		if (atomic_dec_and_test(&t->send_payload_pending))
			wake_up(&t->wait_send_payload_pending);
	} else {
		if (atomic_dec_and_test(&t->send_pending))
			wake_up(&t->wait_send_pending);
	}
	smbd_free_sendmsg(t, sendmsg);
}

static int manage_credits_prior_sending(struct smbd_transport *t)
{
	int new_credits;

	spin_lock(&t->lock_new_recv_credits);
	new_credits = t->new_recv_credits;
	t->new_recv_credits = 0;
	spin_unlock(&t->lock_new_recv_credits);

	return new_credits;
}

static int smbd_create_header(struct smbd_transport *t,
		int size, int remaining_data_length,
		struct smbd_sendmsg **sendmsg_out)
{
	struct smbd_sendmsg *sendmsg;
	struct smbd_data_transfer *packet;
	int header_length;
	int rc;

	/* Wait for send credits. A SMBD packet needs one credit */
	rc = wait_event_interruptible(t->wait_send_queue,
		atomic_read(&t->send_credits) > 0 ||
		t->status != SMBD_CS_CONNECTED);
	if (rc)
		return rc;

	if (t->status != SMBD_CS_CONNECTED) {
		cifsd_err("disconnected not sending\n");
		return -ENOENT;
	}
	atomic_dec(&t->send_credits);

	sendmsg = smbd_alloc_sendmsg(t);
	if (!sendmsg) {
		rc = -ENOMEM;
		goto err;
	}

	/* Fill in the packet header */
	packet = (struct smbd_data_transfer *)sendmsg->packet;
	packet->credits_requested = cpu_to_le16(t->send_credit_target);
	packet->credits_granted = cpu_to_le16(manage_credits_prior_sending(t));

	packet->flags = 0;
	packet->reserved = 0;
	if (!size)
		packet->data_offset = 0;
	else
		packet->data_offset = cpu_to_le32(24);
	packet->data_length = cpu_to_le32(size);
	packet->remaining_data_length = cpu_to_le32(remaining_data_length);
	packet->padding = 0;

	cifsd_debug("credits_requested=%d credits_granted=%d "
		"data_offset=%d data_length=%d remaining_data_length=%d\n",
		le16_to_cpu(packet->credits_requested),
		le16_to_cpu(packet->credits_granted),
		le32_to_cpu(packet->data_offset),
		le32_to_cpu(packet->data_length),
		le32_to_cpu(packet->remaining_data_length));

	/* Map the packet to DMA */
	header_length = sizeof(struct smbd_data_transfer);
	/* If this is a packet without payload, don't send padding */
	if (!size)
		header_length = offsetof(struct smbd_data_transfer, padding);

	sendmsg->num_sge = 1;
	sendmsg->sge[0].addr = ib_dma_map_single(t->cm_id->device,
						 (void *)packet,
						 header_length,
						 DMA_TO_DEVICE);
	if (ib_dma_mapping_error(t->cm_id->device, sendmsg->sge[0].addr)) {
		smbd_free_sendmsg(t, sendmsg);
		rc = -EIO;
		goto err;
	}

	sendmsg->sge[0].length = header_length;
	sendmsg->sge[0].lkey = t->pd->local_dma_lkey;

	*sendmsg_out = sendmsg;
	return 0;

err:
	atomic_inc(&t->send_credits);
	return rc;
}

static int smbd_post_send(struct smbd_transport *t,
			struct smbd_sendmsg *sendmsg, int data_length)
{
	int ret;
	struct ib_send_wr wr;
	int i;

	for (i = 0; i < sendmsg->num_sge; i++)
		ib_dma_sync_single_for_device(t->cm_id->device,
				sendmsg->sge[i].addr, sendmsg->sge[i].length,
				DMA_TO_DEVICE);
	sendmsg->cqe.done = send_done;

	wr.next = NULL;
	wr.wr_cqe = &sendmsg->cqe;
	wr.sg_list = &sendmsg->sge[0];
	wr.num_sge = sendmsg->num_sge;
	wr.opcode = IB_WR_SEND;
	wr.send_flags = IB_SEND_SIGNALED;

	if (data_length)
		atomic_inc(&t->send_payload_pending);
	else
		atomic_inc(&t->send_pending);

	ret = ib_post_send(t->qp, &wr, NULL);
	if (ret) {
		cifsd_err("Can't post send: %d\n", ret);
		if (data_length) {
			if (atomic_dec_and_test(&t->send_payload_pending))
				wake_up(&t->wait_send_payload_pending);
		} else {
			if (atomic_dec_and_test(&t->send_pending))
				wake_up(&t->wait_send_pending);
		}
		smbd_disconnect_rdma_connection(t);
	}
	return ret;
}

static int smbd_post_send_data(struct smbd_transport *t, struct kvec *iov,
			int nvecs, int remaining_data_length)
{
	int i, rc;
	struct smbd_sendmsg *sendmsg;
	int data_length;

	if (nvecs > SMBDIRECT_MAX_SGE-1)
		return -ENOMEM;

	data_length = 0;
	for (i = 0; i < nvecs; i++)
		data_length += iov[i].iov_len;

	rc = smbd_create_header(
		t, data_length, remaining_data_length, &sendmsg);
	if (rc)
		return rc;

	for (i = 0; i < nvecs; i++) {
		sendmsg->sge[i+1].addr =
			ib_dma_map_single(t->cm_id->device, iov[i].iov_base,
			       iov[i].iov_len, DMA_TO_DEVICE);
		if (ib_dma_mapping_error(
				t->cm_id->device, sendmsg->sge[i+1].addr)) {
			rc = -EIO;
			sendmsg->sge[i+1].addr = 0;
			goto dma_mapping_failure;
		}
		sendmsg->sge[i+1].length = iov[i].iov_len;
		sendmsg->sge[i+1].lkey = t->pd->local_dma_lkey;
		sendmsg->num_sge++;
	}

	rc = smbd_post_send(t, sendmsg, data_length);
	if (!rc)
		return 0;

dma_mapping_failure:
	for (i = 1; i < sendmsg->num_sge; i++)
		if (sendmsg->sge[i].addr)
			ib_dma_unmap_single(t->cm_id->device,
					    sendmsg->sge[i].addr,
					    sendmsg->sge[i].length,
					    DMA_TO_DEVICE);
	ib_dma_unmap_single(t->cm_id->device,
			    sendmsg->sge[0].addr,
			    sendmsg->sge[0].length,
			    DMA_TO_DEVICE);
	smbd_free_sendmsg(t, sendmsg);
	atomic_inc(&t->send_credits);
	return rc;
}

static int smbd_writev(struct cifsd_transport *t, struct kvec *iov,
			int niovs, int buflen)
{
	struct smbd_transport *st = SMBD_TRANS(t);
	int remaining_data_length;
	int start, i, j;
	int max_iov_size = st->max_send_size -
			sizeof(struct smbd_data_transfer);
	int rc;
	struct kvec vec;
	int nvecs;

	st->smbd_send_pending++;
	if (st->status != SMBD_CS_CONNECTED) {
		rc = -ENODEV;
		goto done;
	}

	// FIXME: SMBD headers are appended per max_iov_size.
	if (buflen + sizeof(struct smbd_data_transfer) >
		st->max_fragmented_send_size) {
		cifsd_err("payload size %d > max size %d\n",
			buflen, st->max_fragmented_send_size);
		rc = -EINVAL;
		goto done;
	}

	//FIXME: skip RFC1002 header..
	buflen -= 4;
	iov[0].iov_base += 4;
	iov[0].iov_len -= 4;

	remaining_data_length = buflen;
	cifsd_debug("Sending smb (RDMA): smb_len=%u\n", buflen);

	start = i = 0;
	buflen = 0;
	while (true) {
		buflen += iov[i].iov_len;
		if (buflen > max_iov_size) {
			if (i > start) {
				remaining_data_length -=
					(buflen-iov[i].iov_len);
				cifsd_debug("sending iov[] from start=%d "
					"i=%d nvecs=%d "
					"remaining_data_length=%d\n",
					start, i, i-start,
					remaining_data_length);
				rc = smbd_post_send_data(
					st, &iov[start], i-start,
					remaining_data_length);
				if (rc)
					goto done;
			} else {
				/* iov[start] is too big, break it */
				nvecs = (buflen+max_iov_size-1)/max_iov_size;
				cifsd_debug("iov[%d] iov_base=%p size=%d"
					" break to %d vectors\n",
					start, iov[start].iov_base,
					buflen, nvecs);
				for (j = 0; j < nvecs; j++) {
					vec.iov_base =
						(char *)iov[start].iov_base +
						j*max_iov_size;
					vec.iov_len = max_iov_size;
					if (j == nvecs-1)
						vec.iov_len =
							buflen -
							max_iov_size*(nvecs-1);
					remaining_data_length -= vec.iov_len;
					cifsd_debug(
						"sending vec j=%d iov_base=%p"
						" iov_len=%zu "
						"remaining_data_length=%d\n",
						j, vec.iov_base, vec.iov_len,
						remaining_data_length);
					rc = smbd_post_send_data(
						st, &vec, 1,
						remaining_data_length);
					if (rc)
						goto done;
				}
				i++;
				if (i == niovs)
					break;
			}
			start = i;
			buflen = 0;
		} else {
			i++;
			if (i == niovs) {
				/* send out all remaining vecs */
				remaining_data_length -= buflen;
				cifsd_debug(
					"sending iov[] from start=%d i=%d "
					"nvecs=%d remaining_data_length=%d\n",
					start, i, i-start,
					remaining_data_length);
				rc = smbd_post_send_data(st, &iov[start],
					i-start, remaining_data_length);
				if (rc)
					goto done;
				break;
			}
		}
		cifsd_debug("looping i=%d buflen=%d\n", i, buflen);
	}

done:
	/*
	 * As an optimization, we don't wait for individual I/O to finish
	 * before sending the next one.
	 * Send them all and wait for pending send count to get to 0
	 * that means all the I/Os have been out and we are good to return
	 */

	wait_event(st->wait_send_payload_pending,
		atomic_read(&st->send_payload_pending) == 0);

	st->smbd_send_pending--;
	wake_up(&st->wait_smbd_send_pending);
	return rc;

}

static void smbd_disconnect(struct cifsd_transport *t)
{
	struct smbd_transport *st = SMBD_TRANS(t);

	cifsd_debug("Disconnecting cm_id=%p\n", st->cm_id);

	smbd_disconnect_rdma_connection(st);
	wait_event_interruptible(st->wait_status,
			st->status == SMBD_CS_DISCONNECTED);
	free_transport(st);
}

static int smbd_cm_handler(struct rdma_cm_id *cm_id,
				struct rdma_cm_event *event)
{
	struct smbd_transport *t = cm_id->context;

	cifsd_debug("RDMA CM event. cm_id=%p event=%s (%d)\n",
			cm_id, rdma_event_msg(event->event), event->event);

	switch (event->event) {
	case RDMA_CM_EVENT_ESTABLISHED: {
		t->status = SMBD_CS_CLIENT_ACCEPTED;
		wake_up_interruptible(&t->wait_status);
		break;
	}
	case RDMA_CM_EVENT_DEVICE_REMOVAL:
	case RDMA_CM_EVENT_DISCONNECTED: {
		t->status = SMBD_CS_DISCONNECTED;
		wake_up_interruptible(&t->wait_status);
		wake_up_interruptible(&t->wait_reassembly_queue);
		wake_up(&t->wait_send_queue);
		break;
	}
	default:
		cifsd_debug("Unexpected RDMA CM event. cm_id=%p, "
				"event=%s (%d)\n", cm_id,
				rdma_event_msg(event->event), event->event);
		break;
	}
	return 0;
}

static void smbd_qpair_handler(struct ib_event *event, void *context)
{
	struct smbd_transport *t = context;

	cifsd_debug("Received QP event. cm_id=%p, event=%s (%d)\n",
			t->cm_id, ib_event_msg(event->event), event->event);

	switch (event->event) {
	case IB_EVENT_CQ_ERR:
	case IB_EVENT_QP_FATAL:
		smbd_disconnect_rdma_connection(t);
		break;
	default:
		break;
	}
}

static int smbd_send_negotiate_response(struct smbd_transport *t, int failed)
{
	struct smbd_sendmsg *sendmsg;
	struct smbd_negotiate_resp *resp;
	int ret;

	sendmsg = smbd_alloc_sendmsg(t);
	if (IS_ERR(sendmsg))
		return -ENOMEM;

	resp = (struct smbd_negotiate_resp *)sendmsg->packet;
	if (failed) {
		memset(resp, 0, sizeof(*resp));
		resp->min_version = cpu_to_le16(0x0100);
		resp->max_version = cpu_to_le16(0x0100);
		resp->status = STATUS_NOT_SUPPORTED;
	} else {
		resp->status = STATUS_SUCCESS;
		resp->min_version = SMBD_VERSION_LE;
		resp->max_version = SMBD_VERSION_LE;
		resp->negotiated_version = SMBD_VERSION_LE;
		resp->reserved = 0;
		resp->credits_requested =
				cpu_to_le16(t->send_credit_target);
		resp->credits_granted = cpu_to_le16(
				manage_credits_prior_sending(t));
		resp->max_readwrite_size = cpu_to_le32(SMBD_MAX_RW_SIZE);
		resp->preferred_send_size = cpu_to_le32(t->max_send_size);
		resp->max_receive_size = cpu_to_le32(t->max_recv_size);
		resp->max_fragmented_size =
				cpu_to_le32(t->max_fragmented_recv_size);
	}

	sendmsg->num_sge = 1;
	sendmsg->sge[0].addr = ib_dma_map_single(t->cm_id->device,
				(void *)resp, sizeof(*resp), DMA_TO_DEVICE);
	ret = ib_dma_mapping_error(t->cm_id->device,
				sendmsg->sge[0].addr);
	if (ret) {
		smbd_free_sendmsg(t, sendmsg);
		return ret;
	}

	sendmsg->sge[0].length = sizeof(*resp);
	sendmsg->sge[0].lkey = t->pd->local_dma_lkey;

	ret = smbd_post_send(t, sendmsg, 0);
	if (ret) {
		ib_dma_unmap_single(t->cm_id->device,
				sendmsg->sge[0].addr, sendmsg->sge[0].length,
				DMA_TO_DEVICE);
		smbd_free_sendmsg(t, sendmsg);
		return ret;
	}

	wait_event(t->wait_send_pending,
			atomic_read(&t->send_pending) == 0);
	return 0;
}

static int smbd_accept_client(struct smbd_transport *t)
{
	struct rdma_conn_param conn_param;
	struct ib_port_immutable port_immutable;
	u32 ird_ord_hdr[2];
	int ret;

	memset(&conn_param, 0, sizeof(conn_param));
	conn_param.initiator_depth = 0;
	conn_param.responder_resources =
		t->cm_id->device->attrs.max_qp_rd_atom
			< SMBD_CM_RESPONDER_RESOURCES ?
		t->cm_id->device->attrs.max_qp_rd_atom :
		SMBD_CM_RESPONDER_RESOURCES;

#if LINUX_VERSION_CODE >= KERNEL_VERSION(5, 0, 0)
	t->cm_id->device->ops.get_port_immutable(t->cm_id->device,
			t->cm_id->port_num, &port_immutable);
#else
	t->cm_id->device->get_port_immutable(t->cm_id->device,
			t->cm_id->port_num, &port_immutable);
#endif
	if (port_immutable.core_cap_flags & RDMA_CORE_PORT_IWARP) {
		ird_ord_hdr[0] = conn_param.responder_resources;
		ird_ord_hdr[1] = 1;
		conn_param.private_data = ird_ord_hdr;
		conn_param.private_data_len = sizeof(ird_ord_hdr);
	} else {
		conn_param.private_data = NULL;
		conn_param.private_data_len = 0;
	}
	conn_param.retry_count = SMBD_CM_RETRY;
	conn_param.rnr_retry_count = SMBD_CM_RNR_RETRY;
	conn_param.flow_control = 0;

	ret = rdma_accept(t->cm_id, &conn_param);
	if (ret)
		return ret;

	wait_event_interruptible(t->wait_status,
				t->status == SMBD_CS_CLIENT_ACCEPTED);
	return 0;
}
static int smbd_negotiate(struct smbd_transport *t)
{
	int ret;
	struct smbd_recvmsg *recvmsg;
	struct smbd_negotiate_req *req;

	recvmsg = get_free_recvmsg(t);
	if (!recvmsg)
		return -ENOMEM;
	recvmsg->type = SMBD_MSG_NEGOTIATE_REQ;

	ret = smbd_post_recv(t, recvmsg);
	if (ret) {
		cifsd_err("Can't post recv: %d\n", ret);
		goto out;
	}

	cifsd_debug("Accept client\n");
	ret = smbd_accept_client(t);
	if (ret) {
		cifsd_err("Can't accept client\n");
		goto out;
	}

	smbd_post_recv_credits(&t->post_recv_credits_work);

	cifsd_debug("Waiting for SMBD negotiate request\n");
	ret = wait_event_interruptible_timeout(t->wait_status,
			t->status == SMBD_CS_NEGOTIATED ||
			t->status == SMBD_CS_DISCONNECTED,
			SMBD_NEGOTIATE_TIMEOUT * HZ);
	if (ret <= 0) {
		ret = ret ?: -ETIMEDOUT;
		goto out;
	}

	ret = smbd_check_recvmsg(recvmsg);
	if (ret == -ECONNABORTED)
		goto out;

	req = (struct smbd_negotiate_req *)recvmsg->packet;
	t->max_recv_size = min_t(int, t->max_recv_size,
			le32_to_cpu(req->preferred_send_size));
	t->max_send_size = min_t(int, t->max_send_size,
			le32_to_cpu(req->max_receive_size));
	t->max_fragmented_send_size =
			le32_to_cpu(req->max_fragmented_size);

	ret = smbd_send_negotiate_response(t, ret);
out:
	if (recvmsg)
		put_recvmsg(t, recvmsg);
	return ret;
}

static int smbd_init_params(struct smbd_transport *t)
{
	struct ib_device *device = t->cm_id->device;

	if (smbd_send_credit_target > device->attrs.max_cqe ||
			smbd_send_credit_target > device->attrs.max_qp_wr) {
		cifsd_err(
			"consider lowering send_credit_target = %d. "
			"Possible CQE overrun, device "
			"reporting max_cpe %d max_qp_wr %d\n",
			smbd_send_credit_target,
			device->attrs.max_cqe,
			device->attrs.max_qp_wr);
		return -EINVAL;
	}

	if (smbd_receive_credit_max > device->attrs.max_cqe ||
	    smbd_receive_credit_max > device->attrs.max_qp_wr) {
		cifsd_err(
			"consider lowering receive_credit_max = %d. "
			"Possible CQE overrun, device "
			"reporting max_cpe %d max_qp_wr %d\n",
			smbd_receive_credit_max,
			device->attrs.max_cqe,
			device->attrs.max_qp_wr);
		return -EINVAL;
	}

	t->recv_credit_max = smbd_receive_credit_max;
	t->recv_credit_target = 10;
	t->new_recv_credits = 0;
	atomic_set(&t->recv_credits, 0);

	t->send_credit_target = smbd_send_credit_target;
	atomic_set(&t->send_credits, 0);

	t->max_send_size = smbd_max_send_size;
	t->max_fragmented_recv_size = smbd_max_fragmented_recv_size;
	t->max_recv_size = smbd_max_receive_size;

#if LINUX_VERSION_CODE >= KERNEL_VERSION(4, 19, 0)
	if (device->attrs.max_send_sge < SMBDIRECT_MAX_SGE) {
		cifsd_err(
			"warning: device max_send_sge = %d too small\n",
			device->attrs.max_send_sge);
		return -EINVAL;
	}
	if (device->attrs.max_recv_sge < SMBDIRECT_MAX_SGE) {
		cifsd_err(
			"warning: device max_recv_sge = %d too small\n",
			device->attrs.max_recv_sge);
		return -EINVAL;
	}
#else
	if (device->attrs.max_sge < SMBDIRECT_MAX_SGE) {
		cifsd_err(
			"warning: device max_sge = %d too small\n",
			device->attrs.max_sge);
		return -EINVAL;
	}
#endif
	return 0;
}

static void smbd_destroy_pools(struct smbd_transport *t)
{
	struct smbd_recvmsg *recvmsg;

	while ((recvmsg = get_free_recvmsg(t)))
		mempool_free(recvmsg, t->recvmsg_mempool);
	while ((recvmsg = get_empty_recvmsg(t)))
		mempool_free(recvmsg, t->recvmsg_mempool);

	mempool_destroy(t->recvmsg_mempool);
	t->recvmsg_mempool = NULL;

	kmem_cache_destroy(t->recvmsg_cache);
	t->recvmsg_cache = NULL;

	mempool_destroy(t->sendmsg_mempool);
	t->sendmsg_mempool = NULL;

	kmem_cache_destroy(t->sendmsg_cache);
	t->sendmsg_cache = NULL;
}

static int smbd_create_pools(struct smbd_transport *t)
{
	char name[80];
	int i;
	struct smbd_recvmsg *recvmsg;

	snprintf(name, sizeof(name), "smbd_rqst_pool_%p", t);
	t->sendmsg_cache = kmem_cache_create(name,
			sizeof(struct smbd_sendmsg) +
			sizeof(struct smbd_negotiate_resp),
			0, SLAB_HWCACHE_ALIGN, NULL);
	if (!t->sendmsg_cache)
		return -ENOMEM;

	t->sendmsg_mempool = mempool_create(t->send_credit_target,
			mempool_alloc_slab, mempool_free_slab,
			t->sendmsg_cache);
	if (!t->sendmsg_mempool)
		goto err;

	snprintf(name, sizeof(name), "smbd_resp_%p", t);
	t->recvmsg_cache = kmem_cache_create(name,
			sizeof(struct smbd_recvmsg) +
			t->max_recv_size,
			0, SLAB_HWCACHE_ALIGN, NULL);
	if (!t->recvmsg_cache)
		goto err;

	t->recvmsg_mempool =
		mempool_create(t->recv_credit_max, mempool_alloc_slab,
		       mempool_free_slab, t->recvmsg_cache);
	if (!t->recvmsg_mempool)
		goto err;

	INIT_LIST_HEAD(&t->recvmsg_queue);

	for (i = 0; i < t->recv_credit_max; i++) {
		recvmsg = mempool_alloc(t->recvmsg_mempool, GFP_KERNEL);
		if (!recvmsg)
			goto err;
		recvmsg->transport = t;
		list_add(&recvmsg->list, &t->recvmsg_queue);
		t->count_recvmsg_queue++;
	}

	return 0;
err:
	smbd_destroy_pools(t);
	return -ENOMEM;
}

static int smbd_create_qpair(struct smbd_transport *t)
{
	int ret;
	struct ib_qp_init_attr qp_attr = {
		.cap.max_send_wr	= t->send_credit_target,
		.cap.max_recv_wr	= t->recv_credit_max,
		.cap.max_send_sge	= SMBDIRECT_MAX_SGE,
		.cap.max_recv_sge	= 1,
		.qp_type		= IB_QPT_RC,
		.sq_sig_type		= IB_SIGNAL_REQ_WR,
	};

	t->pd = ib_alloc_pd(t->cm_id->device, 0);
	if (IS_ERR(t->pd)) {
		cifsd_err("Can't create RDMA PD\n");
		ret = PTR_ERR(t->pd);
		t->pd = NULL;
		return ret;
	}

	t->send_cq = ib_alloc_cq(t->cm_id->device, t,
			t->send_credit_target, 0, IB_POLL_SOFTIRQ);
	if (IS_ERR(t->send_cq)) {
		cifsd_err("Can't create RDMA send CQ\n");
		ret = PTR_ERR(t->send_cq);
		t->send_cq = NULL;
		goto err;
	}

	t->recv_cq = ib_alloc_cq(t->cm_id->device, t,
			t->recv_credit_max, 0, IB_POLL_SOFTIRQ);
	if (IS_ERR(t->recv_cq)) {
		cifsd_err("Can't create RDMA recv CQ\n");
		ret = PTR_ERR(t->recv_cq);
		t->recv_cq = NULL;
		goto err;
	}

	memset(&qp_attr, 0, sizeof(qp_attr));
	qp_attr.event_handler = smbd_qpair_handler;
	qp_attr.qp_context = t;
	qp_attr.cap.max_send_wr = t->send_credit_target;
	qp_attr.cap.max_recv_wr = t->recv_credit_max;
	qp_attr.cap.max_send_sge = SMBDIRECT_MAX_SGE;
	qp_attr.cap.max_recv_sge = SMBDIRECT_MAX_SGE;
	qp_attr.cap.max_inline_data = 0;
	qp_attr.sq_sig_type = IB_SIGNAL_REQ_WR;
	qp_attr.qp_type = IB_QPT_RC;
	qp_attr.send_cq = t->send_cq;
	qp_attr.recv_cq = t->recv_cq;
	qp_attr.port_num = ~0;

	ret = rdma_create_qp(t->cm_id, t->pd, &qp_attr);
	if (ret) {
		cifsd_err("Can't create RDMA QP: %d\n", ret);
		goto err;
	}

	t->qp = t->cm_id->qp;
	t->cm_id->event_handler = smbd_cm_handler;

	return 0;
err:
	if (t->qp) {
		ib_destroy_qp(t->qp);
		t->qp = NULL;
	}
	if (t->recv_cq) {
		ib_destroy_cq(t->recv_cq);
		t->recv_cq = NULL;
	}
	if (t->send_cq) {
		ib_destroy_cq(t->send_cq);
		t->send_cq = NULL;
	}
	if (t->pd) {
		ib_dealloc_pd(t->pd);
		t->pd = NULL;
	}
	return ret;
}

static int smbd_prepare(struct cifsd_transport *t)
{
	struct smbd_transport *st = SMBD_TRANS(t);
	int ret;

	ret = smbd_init_params(st);
	if (ret) {
		cifsd_err("Can't configure RDMA parameters\n");
		return ret;
	}

	ret = smbd_create_pools(st);
	if (ret) {
		cifsd_err("Can't init RDMA pool: %d\n", ret);
		return ret;
	}

	ret = smbd_create_qpair(st);
	if (ret) {
		cifsd_err("Can't accept RDMA client: %d\n", ret);
		return ret;
	}

	ret = smbd_negotiate(st);
	if (ret) {
		cifsd_err("Can't negotiate: %d\n", ret);
		return ret;
	}

	st->status = SMBD_CS_CONNECTED;
	return 0;
}

static bool rdma_frwr_is_supported(struct ib_device_attr *attrs)
{
	if (!(attrs->device_cap_flags & IB_DEVICE_MEM_MGT_EXTENSIONS))
		return false;
	if (attrs->max_fast_reg_page_list_len == 0)
		return false;
	return true;
}

static int smbd_handle_connect_request(struct rdma_cm_id *new_cm_id)
{
	struct smbd_transport *t;

	if (!rdma_frwr_is_supported(&new_cm_id->device->attrs)) {
		cifsd_err("Fast Registration Work Requests is not "
			"supported. device capabilities=%llx",
			new_cm_id->device->attrs.device_cap_flags);
		return -EPROTONOSUPPORT;
	}

	t = alloc_transport(new_cm_id);
	if (!t)
		return -ENOMEM;

	CIFSD_TRANS(t)->handler = kthread_run(cifsd_conn_handler_loop,
				CIFSD_TRANS(t)->conn, "kcifsd:r%u", SMBD_PORT);
	if (IS_ERR(CIFSD_TRANS(t)->handler)) {
		int ret = PTR_ERR(CIFSD_TRANS(t)->handler);

		cifsd_err("Can't start thread\n");
		free_transport(t);
		return ret;
	}

	return 0;
}

static int smbd_listen_handler(struct rdma_cm_id *cm_id,
				struct rdma_cm_event *event)
{
	switch (event->event) {
	case RDMA_CM_EVENT_CONNECT_REQUEST: {
		int ret = smbd_handle_connect_request(cm_id);

		if (ret) {
			cifsd_err("Can't create transport: %d\n", ret);
			return ret;
		}

		cifsd_debug("Received connection request. cm_id=%p\n", cm_id);
		break;
	}
	default:
		cifsd_err("Unexpected listen event. cm_id=%p, event=%s (%d)\n",
				cm_id,
				rdma_event_msg(event->event), event->event);
		break;
	}
	return 0;
}

static int smbd_listen(int port)
{
	int ret;
	struct rdma_cm_id *cm_id;
	struct sockaddr_in sin = {
		.sin_family		= AF_INET,
		.sin_addr.s_addr	= htonl(INADDR_ANY),
		.sin_port		= htons(port),
	};

	cm_id = rdma_create_id(&init_net, smbd_listen_handler, &smbd_listener,
				RDMA_PS_TCP, IB_QPT_RC);
	if (IS_ERR(cm_id)) {
		cifsd_err("Can't create cm id: %ld\n",
				PTR_ERR(cm_id));
		return PTR_ERR(cm_id);
	}

	ret = rdma_bind_addr(cm_id, (struct sockaddr *)&sin);
	if (ret) {
		cifsd_err("Can't bind: %d\n", ret);
		goto err;
	}

	smbd_listener.cm_id = cm_id;

	ret = rdma_listen(cm_id, 10);
	if (ret) {
		cifsd_err("Can't listen: %d\n", ret);
		goto err;
	}
	return 0;
err:
	smbd_listener.cm_id = NULL;
	rdma_destroy_id(cm_id);
	return ret;
}

int cifsd_smbd_init(void)
{
	int ret;

	smbd_listener.cm_id = NULL;
	ret = smbd_listen(SMBD_PORT);
	if (ret) {
		cifsd_err("Can't listen: %d\n", ret);
		return ret;
	}

	cifsd_debug("init RDMA listener. cm_id=%p\n", smbd_listener.cm_id);
	return 0;
}

int cifsd_smbd_destroy(void)
{
	if (smbd_listener.cm_id)
		rdma_destroy_id(smbd_listener.cm_id);
	return 0;
}

static struct cifsd_transport_ops cifsd_smbd_transport_ops = {
	.prepare	= smbd_prepare,
	.writev		= smbd_writev,
	.read		= smbd_read,
	.disconnect	= smbd_disconnect,
};<|MERGE_RESOLUTION|>--- conflicted
+++ resolved
@@ -74,18 +74,7 @@
 /*  The maximum single-message size which can be received */
 static int smbd_max_receive_size = 8192;
 
-<<<<<<< HEAD
-/*
- * User configurable initial values for RDMA transport
- * The actual values used may be lower and are limited to hardware capabilities
- */
-/* Default maximum number of SGEs in a RDMA write/read */
-static int smbd_max_frmr_depth = 2048;
-
 static struct smbd_listener {
-=======
-struct smbd_listener {
->>>>>>> 1a6c5b58
 	struct rdma_cm_id	*cm_id;
 } smbd_listener;
 
